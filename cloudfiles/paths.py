--- conflicted
+++ resolved
@@ -9,12 +9,8 @@
 from typing import Tuple, Optional
 
 from .exceptions import UnsupportedProtocolError
-<<<<<<< HEAD
-from .lib import yellow, toabs
+from .lib import yellow, toabs, jsonify, mkdir
 from .secrets import CLOUD_FILES_DIR
-=======
-from .lib import yellow, toabs, jsonify, mkdir
->>>>>>> 2033e9e3
 
 ExtractedPath = namedtuple('ExtractedPath', 
   ('format', 'protocol', 'bucket', 'path', 'host', 'alias')
