--- conflicted
+++ resolved
@@ -27,13 +27,8 @@
 from . import compression, paths
 from .exceptions import UnsupportedProtocolError, MD5IntegrityError, CRC32CIntegrityError
 from .lib import (
-<<<<<<< HEAD
   mkdir, totalfn, toiter, scatter, jsonify, nvl, 
-  duplicates, first, sip, STRING_TYPES, 
-=======
-  mkdir, toiter, scatter, jsonify, nvl, 
   duplicates, first, sip,
->>>>>>> b44db82d
   md5, crc32c, decode_crc32c_b64
 )
 from .threaded_queue import ThreadedQueue, DEFAULT_THREADS
