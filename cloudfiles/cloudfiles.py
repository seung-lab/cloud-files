--- conflicted
+++ resolved
@@ -1075,12 +1075,9 @@
     res = self.cf.put(self.filename, content, *args, **kwargs)
     if hasattr(content, "__len__"):
       self._size = len(content)
-<<<<<<< HEAD
-=======
     else:
       content.seek(0, os.SEEK_END)
       self._size = content.tell()
->>>>>>> e2757725
     return res
 
   def put_json(self, content, *args, **kwargs):
