--- conflicted
+++ resolved
@@ -973,15 +973,7 @@
     token = None
     while True:
       results = request(token)
-<<<<<<< HEAD
-
-      if not "items" in results:
-        yield
-        break
-
-      for res in results["items"]:
-        yield res["name"].replace(prefix, "", 1)
-=======
+
       if 'prefixes' in results:
         yield from (
           item.removeprefix(strip) 
@@ -991,7 +983,6 @@
       for res in results.get("items", []):
         print(res["name"])
         yield res["name"].removeprefix(strip)
->>>>>>> 0481df36
       
       token = results.get("nextPageToken", None)
       if token is None:
